--- conflicted
+++ resolved
@@ -49,13 +49,7 @@
 - 🎨 **Rich styling options** - Customizable highlighting and appearance
 - 📝 **Dynamic content** - Supply items as a list or from a callback function
 
-<<<<<<< HEAD
-> [!WARNING]
-> This README is relevant to version 2.x of `textual-autocomplete`. Alpha versions of version 3 are available on PyPI now, but they are unstable and undocumented.
-> For best results, pin `textual-autocomplete` to version 2.
-=======
 ## Examples
->>>>>>> 957fe26b
 
 ### With Left Metadata Column
 
